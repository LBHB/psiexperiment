--- conflicted
+++ resolved
@@ -12,12 +12,7 @@
 from enaml.workbench.ui.api import ActionItem, MenuItem, ItemGroup
 
 from psi.context.api import ContextGroup, Parameter
-<<<<<<< HEAD
 from psi.experiment.api import ItemPreferences, Preferences
-=======
-from psi.experiment.api import ItemPreferences
-from psi.token.primitives import FixedWaveform
->>>>>>> ba2ef5ca
 
 from psi.core.enaml.api import PSIManifest
 from .experiment_action import ExperimentState, ExperimentEvent, ExperimentAction
@@ -55,8 +50,7 @@
     # TODO: This is a hack. Maybe?
     context_plugin = event.workbench.get_plugin('psi.context')
     context_plugin._refresh_items()
-
-
+    
 def prepare_output(event, output):
     '''
     Set up the factory in preparation for producing the signal. This allows the
@@ -305,6 +299,12 @@
         Command:
             id = manifest.contribution.name + '.clear'
             handler = partial(clear_synchronized, manifest.contribution)
+
+
+def load_items(output, token):
+    if token is None:
+        return []
+    return token.get_context_items()
 
 
 enamldef AnalogOutputManifest(PSIManifest): manifest:
@@ -353,23 +353,27 @@
                 enabled << workbench.get_plugin('psi.controller').experiment_state \
                     in ('initialized', 'stopped')
 
-    Extension:
-        # For some reason this doesn't get loaded if it's lumped together with
-        # the following extension, so I've split them out. Not sure why. Some
-        # exception is getting swallowed silently.
-        id = 'groups.' + manifest.contribution.name
+    #Extension:
+    #    # For some reason this doesn't get loaded if it's lumped together with
+    #    # the following extension, so I've split them out. Not sure why. Some
+    #    # exception is getting swallowed silently.
+    #    id = 'groups.' + manifest.contribution.name
+    #    point = 'psi.context.items'
+    #    ContextGroup:
+    #        name = manifest.contribution.name
+    #        label = manifest.contribution.label
+
+    Extension:
+        id = 'items.' + manifest.contribution.name
         point = 'psi.context.items'
+
         ContextGroup:
             name = manifest.contribution.name
             label = manifest.contribution.label
 
-    Extension:
-        id = 'items.' + manifest.contribution.name
-        point = 'psi.context.items'
         Include:
             # list provides an empty list of context items if needed.
-            objects << getattr(manifest.contribution.token, 'get_context_items',
-                               list)()
+            objects << load_items(manifest.contribution, manifest.contribution.token)
 
     Extension:
         id = 'actions.' + manifest.contribution.name
@@ -397,9 +401,20 @@
                 core.invoke_command(command, parameters=preferences)
 
 
+def get_tokens(workbench, ttype):
+    try:
+        plugin = workbench.get_plugin('psi.token')
+        if ttype == 'epoch':
+            return plugin._epoch_tokens
+        elif ttype == 'continuous':
+            return plugin._continuous_tokens
+    except ValueError:
+        return {}
+
+
 enamldef EpochOutputManifest(AnalogOutputManifest): manifest:
 
-    attr tokens = workbench.get_plugin('psi.token')._epoch_tokens
+    attr tokens = get_tokens(workbench, 'epoch')
     attr output_type = 'epoch'
 
 
@@ -505,7 +520,7 @@
 
 enamldef ContinuousOutputManifest(AnalogOutputManifest): manifest:
 
-    attr tokens = workbench.get_plugin('psi.token')._continuous_tokens
+    attr tokens = get_tokens(workbench, 'continuous')
     attr output_type = 'continuous'
 
 
