--- conflicted
+++ resolved
@@ -116,14 +116,8 @@
         Dataframe will be indexed by output channel name and frequency. Columns
         will be rms (in V), snr (in DB) and thd (in percent).
     '''
-<<<<<<< HEAD
     if not isinstance(ao_channel_name, str):
         raise ValueError('Can only specify one output channel')
-=======
-    from ..queue import FIFOSignalQueue
-    from ..output import QueuedEpochOutput
-    from ..input import ExtractEpochs
->>>>>>> 8d28b92c
 
     frequencies = np.asarray(frequencies)
     calibration = FlatCalibration.as_attenuation(vrms=vrms)
