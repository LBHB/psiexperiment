--- conflicted
+++ resolved
@@ -12,17 +12,12 @@
                       Callable, List, Tuple, set_default)
 from enaml.application import deferred_call
 from enaml.core.api import Declarative, d_
-import xarray as xr
 
 from psiaudio.calibration import FlatCalibration
-<<<<<<< HEAD
-from psiaudio.pipeline import coroutine, extract_epochs
-from psiaudio.util import db, dbi
-=======
+
 from psiaudio import pipeline
 from psiaudio.pipeline import coroutine
-from psiaudio.util import dbi, patodb
->>>>>>> cdc702aa
+from psiaudio.util import db, dbi
 
 from .channel import Channel
 
@@ -151,9 +146,7 @@
 @coroutine
 def transform(function, target):
     while True:
-        data = (yield)
-        transformed_data = function(data)
-        target(transformed_data)
+        target(function((yield)))
 
 
 class Transform(ContinuousInput):
@@ -181,13 +174,7 @@
 def calibrate(calibration, target):
     sens = dbi(calibration.get_sens(1000))
     while True:
-<<<<<<< HEAD
         target((yield) * sens)
-=======
-        data = (yield) * sens
-        data.attrs['calibrated'] = True
-        target(data)
->>>>>>> cdc702aa
 
 
 class CalibratedInput(Transform):
@@ -208,13 +195,6 @@
         # performed by downstream inputs.
         return FlatCalibration(sensitivity=0)
 
-<<<<<<< HEAD
-=======
-    def configure_callback(self):
-        cb = super().configure_callback()
-        return calibrate(self.source.calibration, cb).send
-
->>>>>>> cdc702aa
 
 class RMS(ContinuousInput):
 
@@ -226,10 +206,9 @@
         return self.source.fs / n
 
     def configure_callback(self):
-<<<<<<< HEAD
         n = round(self.duration * self.source.fs)
         cb = super().configure_callback()
-        return rms(n, cb).send
+        return pipeline.rms(n, cb).send
 
 
 class SPL(Transform):
@@ -237,13 +216,6 @@
     def _default_function(self):
         sens = self.calibration.get_sens(1e3)
         return lambda x, s=sens: db(x) + s
-=======
-        # Be sure to defer to the source for the sampling rate since `self.fs`
-        # reports the decimated sampling rate.
-        cb = super().configure_callback()
-        return pipeline.rms(self.source.fs, self.duration, cb).send
->>>>>>> cdc702aa
-
 
 
 class IIRFilter(ContinuousInput):
@@ -533,41 +505,6 @@
         return delay(n, cb).send
 
 
-<<<<<<< HEAD
-=======
-@coroutine
-def transform(function, target):
-    while True:
-        target(function((yield)))
-
-
-class Transform(ContinuousInput):
-
-    function = d_(Callable())
-
-    def configure_callback(self):
-        cb = super().configure_callback()
-        return transform(self.function, cb).send
-
-
-class SPL(Transform):
-
-    def _default_function(self):
-        v_to_pa = dbi(self.calibration.get_sens(1000))
-        return lambda x: patodb(x / v_to_pa)
-
-
-class Coroutine(Input):
-    coroutine = d_(Callable())
-    args = d_(Tuple())
-    force_active = set_default(True)
-
-    def configure_callback(self):
-        cb = super().configure_callback()
-        return self.coroutine(*self.args, cb).send
-
-
->>>>>>> cdc702aa
 ################################################################################
 # Event input types
 ################################################################################
