import logging
log = logging.getLogger(__name__)

import enaml
from enaml.application import deferred_call
from enaml.workbench.api import Workbench

with enaml.imports():
    from enaml.stdlib.message_box import critical

from psi import set_config
from psi.core.enaml.api import load_manifest, load_manifest_from_file


class PSIWorkbench(Workbench):

    def register_core_plugins(self, io_manifest, controller_manifests):
        # Note, the get_plugin calls appear to be necessary to properly
        # initialize parts of the application before new plugins are loaded.
        # This is likely some sort of bug or poor design on my part.
        with enaml.imports():
            from enaml.workbench.core.core_manifest import CoreManifest
            from enaml.workbench.ui.ui_manifest import UIManifest
            from psi.experiment.manifest import ExperimentManifest

            self.register(ExperimentManifest())
            self.register(CoreManifest())
            self.register(UIManifest())
            self.get_plugin('enaml.workbench.ui')
            self.get_plugin('enaml.workbench.core')

            manifest_class = load_manifest_from_file(io_manifest, 'IOManifest')
            self.register(manifest_class())

            manifests = []
            for manifest in controller_manifests:
                manifest_class = load_manifest(manifest)
                manifest = manifest_class()
                manifests.append(manifest)
                self.register(manifest)

            from psi.context.manifest import ContextManifest
            from psi.data.manifest import DataManifest
            from psi.token.manifest import TokenManifest
            from psi.controller.calibration.manifest import CalibrationManifest

            self.register(ContextManifest())
            self.register(DataManifest())
            self.register(TokenManifest())
            self.register(CalibrationManifest())

            # Required to bootstrap plugin loading
            self.get_plugin('psi.controller')
            self.get_plugin('psi.controller.calibration')
            context = self.get_plugin('psi.context')
<<<<<<< HEAD
            for manifest in manifests:
                manifest.C = context.lookup
=======

            # Now, bind context to any manifests that want it (TODO, I should
            # have a core PSIManifest that everything inherits from so this
            # check isn't necessary).
            for manifest in manifests:
                if hasattr(manifest, 'C'):
                    manifest.C = context.lookup
>>>>>>> 8d28b92c

    def start_workspace(self,
                        experiment_name,
                        base_path=None,
                        workspace='psi.experiment.workspace',
                        commands=None,
                        load_preferences=True,
                        load_layout=True,
                        preferences_file=None,
                        layout_file=None,
                        calibration_file=None):

        # TODO: Hack alert ... don't store this information in a shared config
        # file. It's essentially a global variable.
        set_config('EXPERIMENT', experiment_name)

        ui = self.get_plugin('enaml.workbench.ui')
        core = self.get_plugin('enaml.workbench.core')

        # Load preferences
        if load_preferences and preferences_file is not None:
            deferred_call(core.invoke_command, 'psi.load_preferences',
                          {'filename': preferences_file})
        elif load_preferences and preferences_file is None:
            deferred_call(core.invoke_command, 'psi.get_default_preferences')

        # Load layout
        if load_layout and layout_file is not None:
            deferred_call(core.invoke_command, 'psi.load_layout',
                          {'filename': layout_file})
        elif load_layout and layout_file is None:
            deferred_call(core.invoke_command, 'psi.get_default_layout')

        # Exec commands
        if commands is not None:
            for command in commands:
                deferred_call(core.invoke_command, command)

        controller = self.get_plugin('psi.controller')

        if base_path is not None:
            controller.register_action('experiment_prepare',
                                       'psi.data.set_base_path',
                                       {'base_path': base_path})

        if calibration_file is not None:
            controller.load_calibration(calibration_file)

        # Now, open workspace
        ui.select_workspace(workspace)
        ui.show_window()
        ui.start_application()<|MERGE_RESOLUTION|>--- conflicted
+++ resolved
@@ -53,10 +53,6 @@
             self.get_plugin('psi.controller')
             self.get_plugin('psi.controller.calibration')
             context = self.get_plugin('psi.context')
-<<<<<<< HEAD
-            for manifest in manifests:
-                manifest.C = context.lookup
-=======
 
             # Now, bind context to any manifests that want it (TODO, I should
             # have a core PSIManifest that everything inherits from so this
@@ -64,7 +60,6 @@
             for manifest in manifests:
                 if hasattr(manifest, 'C'):
                     manifest.C = context.lookup
->>>>>>> 8d28b92c
 
     def start_workspace(self,
                         experiment_name,
